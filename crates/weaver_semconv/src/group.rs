// SPDX-License-Identifier: Apache-2.0

#![allow(rustdoc::invalid_html_tags)]

//! A group specification.

use schemars::JsonSchema;
use std::fmt::{Display, Formatter};

use serde::{Deserialize, Serialize};

use crate::any_value::AnyValueSpec;
use crate::attribute::{AttributeSpec, AttributeType, PrimitiveOrArrayTypeSpec};
use crate::deprecated::Deprecated;
use crate::group::InstrumentSpec::{Counter, Gauge, Histogram, UpDownCounter};
use crate::stability::Stability;
use crate::Error;
use weaver_common::result::WResult;

/// Group Spec contain the list of semantic conventions for attributes,
/// metrics, events, spans, etc.
#[derive(Serialize, Deserialize, Debug, Clone)]
#[serde(deny_unknown_fields)]
pub struct GroupSpec {
    /// The id that uniquely identifies the semantic convention.
    pub id: String,
    /// The type of the semantic convention (default to span).
    #[serde(default)]
    pub r#type: GroupType,
    /// A brief description of the semantic convention.
    pub brief: String,
    /// A more elaborate description of the semantic convention.
    /// It defaults to an empty string.
    #[serde(default)]
    pub note: String,
    /// Prefix for the attributes for this semantic convention.
    /// It defaults to an empty string.
    #[serde(default)]
    pub prefix: String,
    /// Reference another semantic convention id. It inherits the prefix,
    /// constraints, and all attributes defined in the specified semantic
    /// convention.
    pub extends: Option<String>,
    /// Specifies the stability of the semantic convention.
    /// Note that, if stability is missing but deprecated is present, it will
    /// automatically set the stability to deprecated. If deprecated is
    /// present and stability differs from deprecated, this will result in an
    /// error.
    #[serde(skip_serializing_if = "Option::is_none")]
    pub stability: Option<Stability>,
    /// Specifies if the semantic convention is deprecated. The string
    /// provided as <description> MUST specify why it's deprecated and/or what
    /// to use instead. See also stability.
    #[serde(skip_serializing_if = "Option::is_none")]
    #[serde(
        deserialize_with = "crate::deprecated::deserialize_option_deprecated",
        default
    )]
    pub deprecated: Option<Deprecated>,
    /// List of attributes that belong to the semantic convention.
    #[serde(default)]
    pub attributes: Vec<AttributeSpec>,
    /// Additional constraints.
    /// Allow to define additional requirements on the semantic convention.
    /// It defaults to an empty list.
    #[serde(default)]
    pub constraints: Vec<ConstraintSpec>,
    /// Specifies the kind of the span.
    /// Note: only valid if type is span (the default)
    pub span_kind: Option<SpanKindSpec>,
    /// List of strings that specify the ids of event semantic conventions
    /// associated with this span semantic convention.
    /// Note: only valid if type is span (the default)
    #[serde(default)]
    pub events: Vec<String>,
    /// The metric name as described by the [OpenTelemetry Specification](https://github.com/open-telemetry/opentelemetry-specification/blob/main/specification/metrics/data-model.md#timeseries-model).
    /// Note: This field is required if type is metric.
    pub metric_name: Option<String>,
    /// The instrument type that should be used to record the metric. Note that
    /// the semantic conventions must be written using the names of the
    /// synchronous instrument types (counter, gauge, updowncounter and
    /// histogram).
    /// For more details: [Metrics semantic conventions - Instrument types](https://github.com/open-telemetry/opentelemetry-specification/tree/main/specification/metrics/semantic_conventions#instrument-types).
    /// Note: This field is required if type is metric.
    pub instrument: Option<InstrumentSpec>,
    /// The unit in which the metric is measured, which should adhere to the
    /// [guidelines](https://github.com/open-telemetry/opentelemetry-specification/tree/main/specification/metrics/semantic_conventions#instrument-units).
    /// Note: This field is required if type is metric.
    pub unit: Option<String>,
    /// The name of the event. If not specified, the prefix is used.
    /// If prefix is empty (or unspecified), name is required.
    pub name: Option<String>,
    /// The readable name for attribute groups used when generating registry tables.
    pub display_name: Option<String>,
    /// The event body definition
    /// Note: only valid if type is event
    #[serde(skip_serializing_if = "Option::is_none")]
    pub body: Option<AnyValueSpec>,
}

impl GroupSpec {
    /// Validation logic for the group.
    pub(crate) fn validate(&self, path_or_url: &str) -> WResult<(), Error> {
        let mut errors = vec![];

        if !self.prefix.is_empty() {
            errors.push(Error::InvalidGroupUsesPrefix {
                path_or_url: path_or_url.to_owned(),
                group_id: self.id.clone(),
            });
        }

        // Field stability is required for all group types except attribute group.
        if self.r#type != GroupType::AttributeGroup && self.stability.is_none() {
            errors.push(Error::InvalidGroupStability {
                path_or_url: path_or_url.to_owned(),
                group_id: self.id.clone(),
                error: "This group does not contain a stability field.".to_owned(),
            });
        }

        // All types, except metric and event, must have extends or attributes or both.
        // For backward compatibility, if constraints are set, extends or attributes are not required.
        if self.r#type != GroupType::Metric
            && self.r#type != GroupType::Event
            && self.extends.is_none()
            && self.attributes.is_empty()
            && self.constraints.is_empty()
        {
            errors.push(Error::InvalidGroupMissingExtendsOrAttributes {
                path_or_url: path_or_url.to_owned(),
                group_id: self.id.clone(),
                error: "This group does not contain an extends or attributes field.".to_owned(),
            });
        }

        // Fields span_kind and events are only valid if type is span (the default).
        if self.r#type != GroupType::Span {
            if self.span_kind.is_some() {
                errors.push(Error::InvalidGroup {
                    path_or_url: path_or_url.to_owned(),
                    group_id: self.id.clone(),
                    error: "This group contains a span_kind field but the type is not set to span."
                        .to_owned(),
                });
            }
            if !self.events.is_empty() {
                errors.push(Error::InvalidGroup {
                    path_or_url: path_or_url.to_owned(),
                    group_id: self.id.clone(),
                    error: "This group contains an events field but the type is not set to span."
                        .to_owned(),
                });
            }
        }

        // Span kind is required if type is span.
        if self.r#type == GroupType::Span && self.span_kind.is_none() {
            errors.push(Error::InvalidSpanMissingSpanKind {
                path_or_url: path_or_url.to_owned(),
                group_id: self.id.clone(),
                error: "This group is a Span but the span_kind is not set.".to_owned(),
            });
        }

        // Field name is required if prefix is empty and if type is event.
        if self.r#type == GroupType::Event {
            if self.body.is_some() && self.name.is_none() {
                // Must have a name which is assigned to event.name for log based events
                errors.push(Error::InvalidGroup {
                    path_or_url: path_or_url.to_owned(),
                    group_id: self.id.clone(),
                    error: "This group contains an event type with a body definition but the name is not set.".to_owned(),
                });
            }
            if self.body.is_none() && self.name.is_none() && self.prefix.is_empty() {
                // This is ONLY for backward compatibility of span based events.
                // Must have a name (whether explicit or via a prefix which will derive the name)
                errors.push(Error::InvalidGroup {
                    path_or_url: path_or_url.to_owned(),
                    group_id: self.id.clone(),
                    error: "This group contains an event type but the name is not set and no prefix is defined.".to_owned(),
                });
            }

            validate_any_value(&mut errors, self.body.as_ref(), &self.id, path_or_url);

            match validate_any_value_examples(
                &mut errors,
                self.body.as_ref(),
                &self.id,
                path_or_url,
            ) {
                WResult::Ok(_) => {}
                WResult::OkWithNFEs(_, errs) => errors.extend(errs),
                WResult::FatalErr(err) => return WResult::FatalErr(err),
            }
        } else if self.body.is_some() {
            // Make sure that body is only used for events
            errors.push(Error::InvalidGroup {
                path_or_url: path_or_url.to_owned(),
                group_id: self.id.clone(),
                error: "This group contains a body field but the type is not set to event."
                    .to_owned(),
            });
        }

        // Fields metric_name, instrument and unit are required if type is metric.
        if self.r#type == GroupType::Metric {
            if self.metric_name.is_none() {
                errors.push(Error::InvalidMetric {
                    path_or_url: path_or_url.to_owned(),
                    group_id: self.id.clone(),
                    error: "This group contains a metric type but the metric_name is not set."
                        .to_owned(),
                });
            }
            if self.instrument.is_none() {
                errors.push(Error::InvalidMetric {
                    path_or_url: path_or_url.to_owned(),
                    group_id: self.id.clone(),
                    error: "This group contains a metric type but the instrument is not set."
                        .to_owned(),
                });
            }
            if self.unit.is_none() {
                errors.push(Error::InvalidMetric {
                    path_or_url: path_or_url.to_owned(),
                    group_id: self.id.clone(),
                    error: "This group contains a metric type but the unit is not set.".to_owned(),
                });
            }
        }

        // Validates the attributes.
        for attribute in &self.attributes {
            match attribute {
                AttributeSpec::Id {
                    brief,
                    deprecated,
                    stability,
                    r#type,
                    ..
                } => {
                    if brief.is_none() && deprecated.is_none() {
                        errors.push(Error::InvalidAttribute {
                            path_or_url: path_or_url.to_owned(),
                            group_id: self.id.clone(),
                            attribute_id: attribute.id(),
                            error: "This attribute is not deprecated and does not contain a brief field.".to_owned(),
                        });
                    }

                    if stability.is_none() {
                        errors.push(Error::InvalidAttributeWarning {
                            path_or_url: path_or_url.to_owned(),
                            group_id: self.id.clone(),
                            attribute_id: attribute.id(),
                            error: "Missing stability field.".to_owned(),
                        });
                    }

                    if let AttributeType::Enum { members, .. } = r#type {
                        for member in members {
                            if member.stability.is_none() {
                                errors.push(Error::InvalidAttributeWarning {
                                    path_or_url: path_or_url.to_owned(),
                                    group_id: self.id.clone(),
                                    attribute_id: attribute.id(),
                                    error: format!(
                                        "Missing stability field on enum member {}.",
                                        member.id
                                    ),
                                });
                            }
                        }
                    }
                }
                AttributeSpec::Ref { .. } => {}
            }

            // Examples are required only for string and string array attributes.
            // When examples are set, the attribute type and examples type must match.
            if let AttributeSpec::Id {
                id,
                r#type,
                examples,
                ..
            } = attribute
            {
                if let Some(examples) = examples {
                    match examples.validate(r#type, &self.id, id, path_or_url) {
                        WResult::Ok(_) => {}
                        WResult::OkWithNFEs(_, errs) => errors.extend(errs),
                        WResult::FatalErr(err) => return WResult::FatalErr(err),
                    }
                } else {
                    // No examples are set.

                    // string attributes must have examples.
                    if *r#type == AttributeType::PrimitiveOrArray(PrimitiveOrArrayTypeSpec::String)
                    {
                        errors.push(Error::InvalidExampleWarning {
                            path_or_url: path_or_url.to_owned(),
                            group_id: self.id.clone(),
                            attribute_id: attribute.id(),
                            error:
                                "This attribute is a string but it does not contain any examples."
                                    .to_owned(),
                        });
                    }

                    // string array attributes must have examples.
                    if *r#type == AttributeType::PrimitiveOrArray(PrimitiveOrArrayTypeSpec::Strings)
                    {
                        errors.push(Error::InvalidExampleWarning {
                            path_or_url: path_or_url.to_owned(),
                            group_id: self.id.clone(),
                            attribute_id: attribute.id(),
                            error:
                            "This attribute is a string array but it does not contain any examples."
                                .to_owned(),
                        });
                    }
                }
            }

            // Produce a warning if `allow_custom_values` is Some.
            if let AttributeSpec::Id {
                r#type:
                    AttributeType::Enum {
                        allow_custom_values: Some(_),
                        ..
                    },
                ..
            } = attribute
            {
                errors.push(Error::InvalidAttributeAllowCustomValues {
                    path_or_url: path_or_url.to_owned(),
                    group_id: self.id.clone(),
                    attribute_id: attribute.id(),
                    error: "This attribute is an enum using allow_custom_values. This is no longer used.".to_owned(),
                });
            }
        }

        WResult::with_non_fatal_errors((), errors)
    }
}

fn validate_any_value_examples(
    errors: &mut Vec<Error>,
    any_value: Option<&AnyValueSpec>,
    group_id: &str,
    path_or_url: &str,
) -> WResult<(), Error> {
    if let Some(value) = any_value {
        if let Some(examples) = &value.common().examples {
            match examples.validate_any_value(value, group_id, path_or_url) {
                WResult::Ok(_) => {}
                WResult::OkWithNFEs(_, errs) => errors.extend(errs),
                WResult::FatalErr(err) => return WResult::FatalErr(err),
            }
        } else {
            match value {
                AnyValueSpec::String { .. } | AnyValueSpec::Strings { .. } => {
                    errors.push(Error::InvalidAnyValueExampleError {
                        path_or_url: path_or_url.to_owned(),
                        group_id: group_id.to_owned(),
                        value_id: value.id(),
                        error: format!(
                            "This value is a {} but it does not contain any examples.",
                            if let AnyValueSpec::String { .. } = value {
                                "string"
                            } else {
                                "string array"
                            }
                        ),
                    });
                }
                _ => {}
            }
        }

        if let AnyValueSpec::Map { fields, .. } = value {
            for field in fields {
                if let WResult::FatalErr(err) =
                    validate_any_value_examples(errors, Some(field), group_id, path_or_url)
                {
                    return WResult::FatalErr(err);
                }
            }
        }
    }

    WResult::Ok(())
}

fn validate_any_value(
    errors: &mut Vec<Error>,
    any_value: Option<&AnyValueSpec>,
    group_id: &str,
    path_or_url: &str,
) {
    if let Some(value) = any_value {
        if value.common().stability.is_none() {
            errors.push(Error::InvalidAnyValue {
                path_or_url: path_or_url.to_owned(),
                group_id: group_id.to_owned(),
                value_id: value.id(),
                error: "Missing stability field.".to_owned(),
            });
        }

        match value {
            AnyValueSpec::Enum { members, .. } => {
                for member in members {
                    if member.stability.is_none() {
                        errors.push(Error::InvalidAnyValue {
                            path_or_url: path_or_url.to_owned(),
                            group_id: group_id.to_owned(),
                            value_id: value.id(),
                            error: format!(
                                "Missing stability field for enum member {}.",
                                member.id
                            ),
                        });
                    }
                }
            }
            AnyValueSpec::Map { fields, .. } => {
                for field in fields {
                    validate_any_value(errors, Some(field), group_id, path_or_url);
                }
            }
            _ => {}
        };
    }
}

/// The different types of groups (specification).
#[derive(Serialize, Deserialize, Debug, Eq, PartialEq, Hash, Clone, JsonSchema)]
#[serde(rename_all = "snake_case")]
pub enum GroupType {
    /// Attribute group (attribute_group type) defines a set of attributes that
    /// can be declared once and referenced by semantic conventions for
    /// different signals, for example spans and logs. Attribute groups don't
    /// have any specific fields and follow the general semconv semantics.
    AttributeGroup,
    /// Span semantic convention.
    Span,
    /// Event semantic convention.
    Event,
    /// Metric semantic convention.
    Metric,
    /// The metric group semconv is a group where related metric attributes can
    /// be defined and then referenced from other metric groups using ref.
    MetricGroup,
    /// A group of resources.
    Resource,
    /// Scope.
    Scope,
}

impl Default for GroupType {
    /// Returns the default convention type that is span based on
    /// the OpenTelemetry specification.
    fn default() -> Self {
        Self::Span
    }
}

/// The span kind.
#[derive(Serialize, Deserialize, Debug, Clone, PartialEq, Eq, Hash, JsonSchema)]
#[serde(rename_all = "snake_case")]
pub enum SpanKindSpec {
    /// An internal span.
    Internal,
    /// A client span.
    Client,
    /// A server span.
    Server,
    /// A producer span.
    Producer,
    /// A consumer span.
    Consumer,
}

/// Allow to define additional requirements on the semantic convention.
#[derive(Serialize, Deserialize, Debug, Clone)]
#[serde(deny_unknown_fields)]
pub struct ConstraintSpec {
    /// any_of accepts a list of sequences. Each sequence contains a list of
    /// attribute ids that are required. any_of enforces that all attributes
    /// of at least one of the sequences are set.
    #[serde(default)]
    pub any_of: Vec<String>,
    /// include accepts a semantic conventions id. It includes as part of this
    /// semantic convention all constraints and required attributes that are
    /// not already defined in the current semantic convention.
    pub include: Option<String>,
}

/// The type of the metric.
#[derive(Serialize, Deserialize, Debug, Clone, Eq, PartialEq, Hash, JsonSchema)]
#[serde(rename_all = "snake_case")]
pub enum InstrumentSpec {
    /// An up-down counter metric.
    #[serde(rename = "updowncounter")]
    UpDownCounter,
    /// A counter metric.
    Counter,
    /// A gauge metric.
    Gauge,
    /// A histogram metric.
    Histogram,
}

/// Implements a human readable display for the instrument.
impl Display for InstrumentSpec {
    fn fmt(&self, f: &mut Formatter<'_>) -> std::fmt::Result {
        match self {
            UpDownCounter => write!(f, "updowncounter"),
            Counter => write!(f, "counter"),
            Gauge => write!(f, "gauge"),
            Histogram => write!(f, "histogram"),
        }
    }
}

#[cfg(test)]
mod tests {
    use crate::any_value::AnyValueCommonSpec;
<<<<<<< HEAD
    use crate::attribute::{
        BasicRequirementLevelSpec, EnumEntriesSpec, Examples, RequirementLevel, ValueSpec,
    };
=======
    use crate::attribute::{BasicRequirementLevelSpec, Examples, RequirementLevel};
    use crate::deprecated::Deprecated;
>>>>>>> 7b6fa8ad
    use crate::Error::{
        CompoundError, InvalidAttributeAllowCustomValues, InvalidAttributeWarning,
        InvalidExampleWarning, InvalidGroup, InvalidGroupMissingExtendsOrAttributes,
        InvalidGroupStability, InvalidGroupUsesPrefix, InvalidMetric, InvalidSpanMissingSpanKind,
    };

    use super::*;

    #[test]
    fn test_validate_group() {
        let mut group = GroupSpec {
            id: "test".to_owned(),
            r#type: GroupType::Span,
            brief: "test".to_owned(),
            note: "test".to_owned(),
            prefix: "".to_owned(),
            extends: None,
            stability: Some(Stability::Deprecated),
            deprecated: Some(Deprecated::Obsoleted),
            attributes: vec![AttributeSpec::Id {
                id: "test".to_owned(),
                r#type: AttributeType::PrimitiveOrArray(PrimitiveOrArrayTypeSpec::String),
                brief: None,
                stability: Some(Stability::Deprecated),
                deprecated: Some(Deprecated::Obsoleted),
                examples: Some(Examples::String("test".to_owned())),
                tag: None,
                requirement_level: Default::default(),
                sampling_relevant: None,
                note: "".to_owned(),
            }],
            constraints: vec![],
            span_kind: Some(SpanKindSpec::Client),
            events: vec!["event".to_owned()],
            metric_name: None,
            instrument: None,
            unit: None,
            name: None,
            display_name: None,
            body: None,
        };
        assert!(group
            .validate("<test>")
            .into_result_failing_non_fatal()
            .is_ok());

        // group has a prefix.
        group.prefix = "test".to_owned();
        let result = group.validate("<test>").into_result_failing_non_fatal();
        assert_eq!(
            Err(InvalidGroupUsesPrefix {
                path_or_url: "<test>".to_owned(),
                group_id: "test".to_owned()
            }),
            result
        );

        // Span kind is missing on a span group.
        group.prefix = "".to_owned();
        group.span_kind = None;
        let result = group.validate("<test>").into_result_failing_non_fatal();
        assert_eq!(
            Err(InvalidSpanMissingSpanKind {
                path_or_url: "<test>".to_owned(),
                group_id: "test".to_owned(),
                error: "This group is a Span but the span_kind is not set.".to_owned(),
            },),
            result
        );

        // Span kind is set but the type is not span.
        group.span_kind = Some(SpanKindSpec::Client);
        group.r#type = GroupType::Metric;
        let result = group.validate("<test>").into_result_failing_non_fatal();
        assert_eq!(
            Err(CompoundError(vec![
                InvalidGroup {
                    path_or_url: "<test>".to_owned(),
                    group_id: "test".to_owned(),
                    error: "This group contains a span_kind field but the type is not set to span."
                        .to_owned(),
                },
                InvalidGroup {
                    path_or_url: "<test>".to_owned(),
                    group_id: "test".to_owned(),
                    error: "This group contains an events field but the type is not set to span."
                        .to_owned(),
                },
                InvalidMetric {
                    path_or_url: "<test>".to_owned(),
                    group_id: "test".to_owned(),
                    error: "This group contains a metric type but the metric_name is not set."
                        .to_owned(),
                },
                InvalidMetric {
                    path_or_url: "<test>".to_owned(),
                    group_id: "test".to_owned(),
                    error: "This group contains a metric type but the instrument is not set."
                        .to_owned(),
                },
                InvalidMetric {
                    path_or_url: "<test>".to_owned(),
                    group_id: "test".to_owned(),
                    error: "This group contains a metric type but the unit is not set.".to_owned(),
                },
            ],),),
            result
        );

        // Field name is required if prefix is empty and if type is event.
        group.r#type = GroupType::Event;
        "".clone_into(&mut group.prefix);
        group.name = None;
        let result = group.validate("<test>").into_result_failing_non_fatal();
        assert_eq!(Err(
            CompoundError(
                vec![
                    InvalidGroup {
                        path_or_url: "<test>".to_owned(),
                        group_id: "test".to_owned(),
                        error: "This group contains a span_kind field but the type is not set to span.".to_owned(),
                    },
                    InvalidGroup {
                        path_or_url: "<test>".to_owned(),
                        group_id: "test".to_owned(),
                        error: "This group contains an events field but the type is not set to span.".to_owned(),
                    },
                    InvalidGroup {
                        path_or_url: "<test>".to_owned(),
                        group_id: "test".to_owned(),
                        error: "This group contains an event type but the name is not set and no prefix is defined.".to_owned(),
                    },
                ],
            ),
        ), result);
    }

    #[test]
    fn test_validate_attribute() {
        let mut group = GroupSpec {
            id: "test".to_owned(),
            r#type: GroupType::Span,
            brief: "test".to_owned(),
            note: "test".to_owned(),
            prefix: "".to_owned(),
            extends: None,
            stability: Some(Stability::Deprecated),
            deprecated: Some(Deprecated::Obsoleted),
            attributes: vec![AttributeSpec::Id {
                id: "test".to_owned(),
                r#type: AttributeType::PrimitiveOrArray(PrimitiveOrArrayTypeSpec::String),
                brief: None,
                stability: Some(Stability::Deprecated),
                deprecated: Some(Deprecated::Obsoleted),
                examples: Some(Examples::String("test".to_owned())),
                tag: None,
                requirement_level: Default::default(),
                sampling_relevant: None,
                note: "".to_owned(),
            }],
            constraints: vec![],
            span_kind: Some(SpanKindSpec::Client),
            events: vec!["event".to_owned()],
            metric_name: None,
            instrument: None,
            unit: None,
            name: None,
            display_name: None,
            body: None,
        };
        assert!(group
            .validate("<test>")
            .into_result_failing_non_fatal()
            .is_ok());

        // Examples are mandatory for string attributes.
        group.attributes = vec![AttributeSpec::Id {
            id: "test".to_owned(),
            r#type: AttributeType::PrimitiveOrArray(PrimitiveOrArrayTypeSpec::String),
            brief: None,
            stability: Some(Stability::Deprecated),
            deprecated: Some(Deprecated::Obsoleted),
            examples: None,
            tag: None,
            requirement_level: Default::default(),
            sampling_relevant: None,
            note: "".to_owned(),
        }];
        let result = group.validate("<test>").into_result_failing_non_fatal();
        assert_eq!(
            Err(InvalidExampleWarning {
                path_or_url: "<test>".to_owned(),
                group_id: "test".to_owned(),
                attribute_id: "test".to_owned(),
                error: "This attribute is a string but it does not contain any examples."
                    .to_owned(),
            },),
            result
        );

        // Examples are mandatory for strings attributes.
        group.attributes = vec![AttributeSpec::Id {
            id: "test".to_owned(),
            r#type: AttributeType::PrimitiveOrArray(PrimitiveOrArrayTypeSpec::Strings),
            brief: None,
            stability: Some(Stability::Deprecated),
            deprecated: Some(Deprecated::Obsoleted),
            examples: None,
            tag: None,
            requirement_level: Default::default(),
            sampling_relevant: None,
            note: "".to_owned(),
        }];
        let result = group.validate("<test>").into_result_failing_non_fatal();
        assert_eq!(
            Err(InvalidExampleWarning {
                path_or_url: "<test>".to_owned(),
                group_id: "test".to_owned(),
                attribute_id: "test".to_owned(),
                error: "This attribute is a string array but it does not contain any examples."
                    .to_owned(),
            },),
            result
        );

        // Stability is missing.
        group.attributes = vec![AttributeSpec::Id {
            id: "test".to_owned(),
            r#type: AttributeType::PrimitiveOrArray(PrimitiveOrArrayTypeSpec::String),
            brief: None,
            stability: None,
            deprecated: Some("true".to_owned()),
            examples: Some(Examples::String("test".to_owned())),
            tag: None,
            requirement_level: Default::default(),
            sampling_relevant: None,
            note: "".to_owned(),
        }];
        let result = group.validate("<test>").into_result_failing_non_fatal();
        assert_eq!(
            Err(InvalidAttributeWarning {
                path_or_url: "<test>".to_owned(),
                group_id: "test".to_owned(),
                attribute_id: "test".to_owned(),
                error: "Missing stability field.".to_owned(),
            },),
            result
        );

        // Stability is missing on enum member.
        group.attributes = vec![AttributeSpec::Id {
            id: "test".to_owned(),
            r#type: AttributeType::Enum {
                allow_custom_values: None,
                members: vec![EnumEntriesSpec {
                    id: "member_id".to_owned(),
                    value: ValueSpec::String("member_value".to_owned()),
                    brief: None,
                    note: None,
                    stability: None,
                    deprecated: None,
                }],
            },
            brief: None,
            stability: Some(Stability::Stable),
            deprecated: Some("true".to_owned()),
            examples: Some(Examples::String("test".to_owned())),
            tag: None,
            requirement_level: Default::default(),
            sampling_relevant: None,
            note: "".to_owned(),
        }];
        let result = group.validate("<test>").into_result_failing_non_fatal();
        assert_eq!(
            Err(InvalidAttributeWarning {
                path_or_url: "<test>".to_owned(),
                group_id: "test".to_owned(),
                attribute_id: "test".to_owned(),
                error: "Missing stability field on enum member member_id.".to_owned(),
            },),
            result
        );
    }

    #[test]
    fn test_allow_custom_values() {
        let mut group = GroupSpec {
            id: "test".to_owned(),
            r#type: GroupType::Span,
            brief: "test".to_owned(),
            note: "test".to_owned(),
            prefix: "".to_owned(),
            extends: None,
            stability: Some(Stability::Deprecated),
            deprecated: Some(Deprecated::Obsoleted),
            attributes: vec![AttributeSpec::Id {
                id: "test".to_owned(),
                r#type: AttributeType::Enum {
                    members: vec![],
                    allow_custom_values: Some(true),
                },
                brief: None,
                stability: Some(Stability::Deprecated),
                deprecated: Some(Deprecated::Obsoleted),
                examples: Some(Examples::String("test".to_owned())),
                tag: None,
                requirement_level: Default::default(),
                sampling_relevant: None,
                note: "".to_owned(),
            }],
            constraints: vec![],
            span_kind: Some(SpanKindSpec::Client),
            events: vec!["event".to_owned()],
            metric_name: None,
            instrument: None,
            unit: None,
            name: None,
            display_name: None,
            body: None,
        };
        let result = group.validate("<test>").into_result_failing_non_fatal();
        assert_eq!(
            Err(InvalidAttributeAllowCustomValues {
                path_or_url: "<test>".to_owned(),
                group_id: "test".to_owned(),
                attribute_id: "test".to_owned(),
                error:
                    "This attribute is an enum using allow_custom_values. This is no longer used."
                        .to_owned(),
            },),
            result
        );
        // Test that allow_custom_values is not set.
        group.attributes = vec![AttributeSpec::Id {
            id: "test".to_owned(),
            r#type: AttributeType::Enum {
                members: vec![],
                allow_custom_values: None,
            },
            brief: None,
            stability: Some(Stability::Deprecated),
            deprecated: Some(Deprecated::Obsoleted),
            examples: Some(Examples::String("test".to_owned())),
            tag: None,
            requirement_level: Default::default(),
            sampling_relevant: None,
            note: "".to_owned(),
        }];
        let result = group.validate("<test>").into_result_failing_non_fatal();
        assert!(result.is_ok());
    }

    #[test]
    fn test_validate_event() {
        let mut group = GroupSpec {
            id: "test".to_owned(),
            r#type: GroupType::Event,
            name: Some("test_event".to_owned()),
            brief: "test".to_owned(),
            note: "test".to_owned(),
            prefix: "".to_owned(),
            extends: None,
            stability: Some(Stability::Deprecated),
            deprecated: Some(Deprecated::Obsoleted),
            constraints: vec![],
            span_kind: None,
            events: vec![],
            metric_name: None,
            instrument: None,
            unit: None,
            display_name: None,
            attributes: vec![],
            body: Some(AnyValueSpec::String {
                common: AnyValueCommonSpec {
                    id: "id".to_owned(),
                    brief: "brief".to_owned(),
                    note: "note".to_owned(),
                    stability: Some(Stability::Stable),
                    examples: Some(Examples::String("test".to_owned())),
                    requirement_level: RequirementLevel::Basic(BasicRequirementLevelSpec::Optional),
                },
            }),
        };
        assert!(group
            .validate("<test>")
            .into_result_failing_non_fatal()
            .is_ok());

        // Examples are mandatory for string attributes.
        group.body = Some(AnyValueSpec::String {
            common: AnyValueCommonSpec {
                id: "string_id".to_owned(),
                brief: "brief".to_owned(),
                note: "note".to_owned(),
                stability: Some(Stability::Stable),
                examples: None,
                requirement_level: RequirementLevel::Basic(BasicRequirementLevelSpec::Optional),
            },
        });

        let result = group.validate("<test>").into_result_failing_non_fatal();
        assert_eq!(
            Err(Error::InvalidAnyValueExampleError {
                path_or_url: "<test>".to_owned(),
                group_id: "test".to_owned(),
                value_id: "string_id".to_owned(),
                error: "This value is a string but it does not contain any examples.".to_owned(),
            },),
            result
        );

        // Examples are mandatory for strings attributes.
        group.body = Some(AnyValueSpec::Strings {
            common: AnyValueCommonSpec {
                id: "string_array_id".to_owned(),
                brief: "brief".to_owned(),
                note: "note".to_owned(),
                stability: Some(Stability::Stable),
                examples: None,
                requirement_level: RequirementLevel::Basic(BasicRequirementLevelSpec::Optional),
            },
        });
        let result = group.validate("<test>").into_result_failing_non_fatal();
        assert_eq!(
            Err(Error::InvalidAnyValueExampleError {
                path_or_url: "<test>".to_owned(),
                group_id: "test".to_owned(),
                value_id: "string_array_id".to_owned(),
                error: "This value is a string array but it does not contain any examples."
                    .to_owned(),
            },),
            result
        );

        // Examples are not required for Map.
        group.body = Some(AnyValueSpec::Map {
            common: AnyValueCommonSpec {
                id: "map_id".to_owned(),
                brief: "brief".to_owned(),
                note: "note".to_owned(),
                stability: Some(Stability::Stable),
                examples: None,
                requirement_level: RequirementLevel::Basic(BasicRequirementLevelSpec::Optional),
            },
            fields: vec![AnyValueSpec::String {
                common: AnyValueCommonSpec {
                    id: "string_id".to_owned(),
                    brief: "brief".to_owned(),
                    note: "note".to_owned(),
                    stability: Some(Stability::Stable),
                    examples: Some(Examples::String("test".to_owned())),
                    requirement_level: RequirementLevel::Basic(BasicRequirementLevelSpec::Optional),
                },
            }],
        });

        assert!(group
            .validate("<test>")
            .into_result_failing_non_fatal()
            .is_ok());

        // Examples are not required for Map[].
        group.body = Some(AnyValueSpec::Maps {
            common: AnyValueCommonSpec {
                id: "map_id".to_owned(),
                brief: "brief".to_owned(),
                note: "note".to_owned(),
                stability: Some(Stability::Stable),
                examples: None,
                requirement_level: RequirementLevel::Basic(BasicRequirementLevelSpec::Optional),
            },
            fields: vec![AnyValueSpec::String {
                common: AnyValueCommonSpec {
                    id: "string_id".to_owned(),
                    brief: "brief".to_owned(),
                    note: "note".to_owned(),
                    stability: Some(Stability::Stable),
                    examples: Some(Examples::String("test".to_owned())),
                    requirement_level: RequirementLevel::Basic(BasicRequirementLevelSpec::Optional),
                },
            }],
        });

        assert!(group
            .validate("<test>")
            .into_result_failing_non_fatal()
            .is_ok());

        // Examples are mandatory for string attributes even if nested
        group.body = Some(AnyValueSpec::Map {
            common: AnyValueCommonSpec {
                id: "map_id".to_owned(),
                brief: "brief".to_owned(),
                note: "note".to_owned(),
                stability: Some(Stability::Stable),
                examples: None,
                requirement_level: RequirementLevel::Basic(BasicRequirementLevelSpec::Optional),
            },
            fields: vec![AnyValueSpec::String {
                common: AnyValueCommonSpec {
                    id: "nested_string_id".to_owned(),
                    brief: "brief".to_owned(),
                    note: "note".to_owned(),
                    stability: Some(Stability::Stable),
                    examples: None,
                    requirement_level: RequirementLevel::Basic(BasicRequirementLevelSpec::Optional),
                },
            }],
        });

        let result = group.validate("<test>").into_result_failing_non_fatal();
        assert_eq!(
            Err(Error::InvalidAnyValueExampleError {
                path_or_url: "<test>".to_owned(),
                group_id: "test".to_owned(),
                value_id: "nested_string_id".to_owned(),
                error: "This value is a string but it does not contain any examples.".to_owned(),
            },),
            result
        );

        // Examples are mandatory for strings attributes even if nested
        group.body = Some(AnyValueSpec::Map {
            common: AnyValueCommonSpec {
                id: "map_id".to_owned(),
                brief: "brief".to_owned(),
                note: "note".to_owned(),
                stability: Some(Stability::Stable),
                examples: None,
                requirement_level: RequirementLevel::Basic(BasicRequirementLevelSpec::Optional),
            },
            fields: vec![AnyValueSpec::Strings {
                common: AnyValueCommonSpec {
                    id: "nested_strings_id".to_owned(),
                    brief: "brief".to_owned(),
                    note: "note".to_owned(),
                    stability: Some(Stability::Stable),
                    examples: None,
                    requirement_level: RequirementLevel::Basic(BasicRequirementLevelSpec::Optional),
                },
            }],
        });

        let result = group.validate("<test>").into_result_failing_non_fatal();
        assert_eq!(
            Err(Error::InvalidAnyValueExampleError {
                path_or_url: "<test>".to_owned(),
                group_id: "test".to_owned(),
                value_id: "nested_strings_id".to_owned(),
                error: "This value is a string array but it does not contain any examples."
                    .to_owned(),
            },),
            result
        );
    }

    #[test]
    fn test_validate_event_stability() {
        let mut group = GroupSpec {
            id: "test".to_owned(),
            r#type: GroupType::Event,
            name: Some("test_event".to_owned()),
            brief: "test".to_owned(),
            note: "test".to_owned(),
            prefix: "".to_owned(),
            extends: None,
            stability: Some(Stability::Stable),
            deprecated: None,
            constraints: vec![],
            span_kind: None,
            events: vec![],
            metric_name: None,
            instrument: None,
            unit: None,
            display_name: None,
            attributes: vec![],
            body: Some(AnyValueSpec::String {
                common: AnyValueCommonSpec {
                    id: "id".to_owned(),
                    brief: "brief".to_owned(),
                    note: "note".to_owned(),
                    stability: Some(Stability::Stable),
                    examples: Some(Examples::String("test".to_owned())),
                    requirement_level: RequirementLevel::Basic(BasicRequirementLevelSpec::Optional),
                },
            }),
        };
        assert!(group
            .validate("<test>")
            .into_result_failing_non_fatal()
            .is_ok());

        // Stability is required for all types of values.
        group.body = Some(AnyValueSpec::String {
            common: AnyValueCommonSpec {
                id: "string_id".to_owned(),
                brief: "brief".to_owned(),
                note: "note".to_owned(),
                stability: None,
                examples: Some(Examples::String("test".to_owned())),
                requirement_level: RequirementLevel::Basic(BasicRequirementLevelSpec::Optional),
            },
        });

        let result = group.validate("<test>").into_result_failing_non_fatal();
        assert_eq!(
            Err(Error::InvalidAnyValue {
                path_or_url: "<test>".to_owned(),
                group_id: "test".to_owned(),
                value_id: "string_id".to_owned(),
                error: "Missing stability field.".to_owned(),
            },),
            result
        );

        // Stability is required for nested values.
        group.body = Some(AnyValueSpec::Map {
            common: AnyValueCommonSpec {
                id: "map_id".to_owned(),
                brief: "brief".to_owned(),
                note: "note".to_owned(),
                stability: Some(Stability::Stable),
                examples: None,
                requirement_level: RequirementLevel::Basic(BasicRequirementLevelSpec::Optional),
            },
            fields: vec![AnyValueSpec::String {
                common: AnyValueCommonSpec {
                    id: "nested_string_id".to_owned(),
                    brief: "brief".to_owned(),
                    note: "note".to_owned(),
                    stability: None,
                    examples: Some(Examples::String("test".to_owned())),
                    requirement_level: RequirementLevel::Basic(BasicRequirementLevelSpec::Optional),
                },
            }],
        });
        let result = group.validate("<test>").into_result_failing_non_fatal();
        assert_eq!(
            Err(Error::InvalidAnyValue {
                path_or_url: "<test>".to_owned(),
                group_id: "test".to_owned(),
                value_id: "nested_string_id".to_owned(),
                error: "Missing stability field.".to_owned(),
            },),
            result
        );

        // Stability is required on enum members of nested values.
        group.body = Some(AnyValueSpec::Map {
            common: AnyValueCommonSpec {
                id: "map_id".to_owned(),
                brief: "brief".to_owned(),
                note: "note".to_owned(),
                stability: Some(Stability::Stable),
                examples: None,
                requirement_level: RequirementLevel::Basic(BasicRequirementLevelSpec::Optional),
            },
            fields: vec![AnyValueSpec::Enum {
                common: AnyValueCommonSpec {
                    id: "nested_enum".to_owned(),
                    brief: "brief".to_owned(),
                    note: "note".to_owned(),
                    stability: Some(Stability::Stable),
                    examples: None,
                    requirement_level: RequirementLevel::Basic(BasicRequirementLevelSpec::Optional),
                },
                members: vec![EnumEntriesSpec {
                    id: "nested_enum_member".to_owned(),
                    value: ValueSpec::String("value".to_owned()),
                    brief: None,
                    note: None,
                    stability: None,
                    deprecated: None,
                }],
            }],
        });
        let result = group.validate("<test>").into_result_failing_non_fatal();
        assert_eq!(
            Err(Error::InvalidAnyValue {
                path_or_url: "<test>".to_owned(),
                group_id: "test".to_owned(),
                value_id: "nested_enum".to_owned(),
                error: "Missing stability field for enum member nested_enum_member.".to_owned(),
            },),
            result
        );
    }

    #[test]
    fn test_validate_group_stability() {
        let mut group = GroupSpec {
            id: "test".to_owned(),
            r#type: GroupType::AttributeGroup,
            brief: "test".to_owned(),
            note: "test".to_owned(),
            prefix: "".to_owned(),
            extends: None,
            stability: None,
            deprecated: None,
            attributes: vec![AttributeSpec::Id {
                id: "test".to_owned(),
                r#type: AttributeType::PrimitiveOrArray(PrimitiveOrArrayTypeSpec::String),
                brief: None,
                stability: Some(Stability::Deprecated),
                deprecated: Some(Deprecated::Obsoleted),
                examples: Some(Examples::String("test".to_owned())),
                tag: None,
                requirement_level: Default::default(),
                sampling_relevant: None,
                note: "".to_owned(),
            }],
            constraints: vec![],
            span_kind: None,
            events: vec![],
            metric_name: None,
            instrument: None,
            unit: None,
            name: None,
            display_name: None,
            body: None,
        };
        assert!(group
            .validate("<test>")
            .into_result_failing_non_fatal()
            .is_ok());

        // all other group types must have a stability field.
        group.r#type = GroupType::Span;
        group.span_kind = Some(SpanKindSpec::Client);
        let result = group.validate("<test>").into_result_failing_non_fatal();
        assert_eq!(
            Err(InvalidGroupStability {
                path_or_url: "<test>".to_owned(),
                group_id: "test".to_owned(),
                error: "This group does not contain a stability field.".to_owned(),
            }),
            result
        );
        group.stability = Some(Stability::Development);
        assert!(group
            .validate("<test>")
            .into_result_failing_non_fatal()
            .is_ok());

        group.stability = None;
        group.r#type = GroupType::Resource;
        group.span_kind = None;
        let result = group.validate("<test>").into_result_failing_non_fatal();
        assert_eq!(
            Err(InvalidGroupStability {
                path_or_url: "<test>".to_owned(),
                group_id: "test".to_owned(),
                error: "This group does not contain a stability field.".to_owned(),
            }),
            result
        );
        group.stability = Some(Stability::Development);
        assert!(group
            .validate("<test>")
            .into_result_failing_non_fatal()
            .is_ok());

        group.stability = None;

        group.r#type = GroupType::Scope;
        let result = group.validate("<test>").into_result_failing_non_fatal();
        assert_eq!(
            Err(InvalidGroupStability {
                path_or_url: "<test>".to_owned(),
                group_id: "test".to_owned(),
                error: "This group does not contain a stability field.".to_owned(),
            }),
            result
        );
        group.stability = Some(Stability::Development);
        assert!(group
            .validate("<test>")
            .into_result_failing_non_fatal()
            .is_ok());

        group.stability = None;

        group.r#type = GroupType::Metric;
        group.metric_name = Some("test".to_owned());
        group.instrument = Some(Counter);
        group.unit = Some("test".to_owned());
        let result = group.validate("<test>").into_result_failing_non_fatal();
        assert_eq!(
            Err(InvalidGroupStability {
                path_or_url: "<test>".to_owned(),
                group_id: "test".to_owned(),
                error: "This group does not contain a stability field.".to_owned(),
            }),
            result
        );
        group.stability = Some(Stability::Development);
        assert!(group
            .validate("<test>")
            .into_result_failing_non_fatal()
            .is_ok());

        group.stability = None;

        group.r#type = GroupType::Event;
        group.name = Some("test".to_owned());
        let result = group.validate("<test>").into_result_failing_non_fatal();
        assert_eq!(
            Err(InvalidGroupStability {
                path_or_url: "<test>".to_owned(),
                group_id: "test".to_owned(),
                error: "This group does not contain a stability field.".to_owned(),
            }),
            result
        );
        group.stability = Some(Stability::Development);
        assert!(group
            .validate("<test>")
            .into_result_failing_non_fatal()
            .is_ok());

        group.stability = None;

        group.r#type = GroupType::MetricGroup;
        let result = group.validate("<test>").into_result_failing_non_fatal();
        assert_eq!(
            Err(InvalidGroupStability {
                path_or_url: "<test>".to_owned(),
                group_id: "test".to_owned(),
                error: "This group does not contain a stability field.".to_owned(),
            }),
            result
        );
        group.stability = Some(Stability::Development);
        assert!(group
            .validate("<test>")
            .into_result_failing_non_fatal()
            .is_ok());
    }

    #[test]
    fn test_validate_extends_or_attributes() {
        let attributes = vec![AttributeSpec::Id {
            id: "test".to_owned(),
            r#type: AttributeType::PrimitiveOrArray(PrimitiveOrArrayTypeSpec::String),
            brief: None,
            stability: Some(Stability::Deprecated),
            deprecated: Some(Deprecated::Obsoleted),
            examples: Some(Examples::String("test".to_owned())),
            tag: None,
            requirement_level: Default::default(),
            sampling_relevant: None,
            note: "".to_owned(),
        }];
        let mut group = GroupSpec {
            id: "test".to_owned(),
            r#type: GroupType::AttributeGroup,
            brief: "test".to_owned(),
            note: "test".to_owned(),
            prefix: "".to_owned(),
            extends: None,
            stability: Some(Stability::Stable),
            deprecated: None,
            attributes: vec![],
            constraints: vec![],
            span_kind: None,
            events: vec![],
            metric_name: None,
            instrument: None,
            unit: None,
            name: None,
            display_name: None,
            body: None,
        };

        // Attribute Group must have extends or attributes.
        let result = group.validate("<test>").into_result_failing_non_fatal();
        assert_eq!(
            Err(InvalidGroupMissingExtendsOrAttributes {
                path_or_url: "<test>".to_owned(),
                group_id: "test".to_owned(),
                error: "This group does not contain an extends or attributes field.".to_owned(),
            }),
            result
        );

        group.attributes = attributes.clone();
        assert!(group
            .validate("<test>")
            .into_result_failing_non_fatal()
            .is_ok());

        group.attributes = vec![];
        group.extends = Some("test".to_owned());
        assert!(group
            .validate("<test>")
            .into_result_failing_non_fatal()
            .is_ok());
        group.extends = None;

        // Span must have extends or attributes.
        group.r#type = GroupType::Span;
        group.span_kind = Some(SpanKindSpec::Client);
        let result = group.validate("<test>").into_result_failing_non_fatal();
        assert_eq!(
            Err(InvalidGroupMissingExtendsOrAttributes {
                path_or_url: "<test>".to_owned(),
                group_id: "test".to_owned(),
                error: "This group does not contain an extends or attributes field.".to_owned(),
            }),
            result
        );

        group.attributes = attributes.clone();
        assert!(group
            .validate("<test>")
            .into_result_failing_non_fatal()
            .is_ok());

        group.attributes = vec![];
        group.extends = Some("test".to_owned());
        assert!(group
            .validate("<test>")
            .into_result_failing_non_fatal()
            .is_ok());
        group.extends = None;

        // Resource must have extends or attributes.
        group.r#type = GroupType::Resource;
        group.span_kind = None;
        let result = group.validate("<test>").into_result_failing_non_fatal();
        assert_eq!(
            Err(InvalidGroupMissingExtendsOrAttributes {
                path_or_url: "<test>".to_owned(),
                group_id: "test".to_owned(),
                error: "This group does not contain an extends or attributes field.".to_owned(),
            }),
            result
        );

        group.attributes = attributes.clone();
        assert!(group
            .validate("<test>")
            .into_result_failing_non_fatal()
            .is_ok());

        group.attributes = vec![];
        group.extends = Some("test".to_owned());
        assert!(group
            .validate("<test>")
            .into_result_failing_non_fatal()
            .is_ok());
        group.extends = None;

        // Metrics DO NOT need extends or attributes.
        group.r#type = GroupType::Metric;
        group.metric_name = Some("test".to_owned());
        group.instrument = Some(Counter);
        group.unit = Some("test".to_owned());
        assert!(group
            .validate("<test>")
            .into_result_failing_non_fatal()
            .is_ok());

        // Events DO NOT need extends or attributes.
        group.r#type = GroupType::Event;
        group.name = Some("test".to_owned());
        assert!(group
            .validate("<test>")
            .into_result_failing_non_fatal()
            .is_ok());
    }

    #[test]
    fn test_instrumentation_spec() {
        assert_eq!(Counter.to_string(), "counter");
        assert_eq!(Gauge.to_string(), "gauge");
        assert_eq!(Histogram.to_string(), "histogram");
        assert_eq!(UpDownCounter.to_string(), "updowncounter");
    }
}

/// A group spec with its provenance (path or URL).
#[derive(Debug, Clone)]
pub struct GroupSpecWithProvenance {
    /// The group spec.
    pub spec: GroupSpec,
    /// The provenance of the group spec (path or URL).
    pub provenance: String,
}<|MERGE_RESOLUTION|>--- conflicted
+++ resolved
@@ -531,14 +531,10 @@
 #[cfg(test)]
 mod tests {
     use crate::any_value::AnyValueCommonSpec;
-<<<<<<< HEAD
     use crate::attribute::{
         BasicRequirementLevelSpec, EnumEntriesSpec, Examples, RequirementLevel, ValueSpec,
     };
-=======
-    use crate::attribute::{BasicRequirementLevelSpec, Examples, RequirementLevel};
     use crate::deprecated::Deprecated;
->>>>>>> 7b6fa8ad
     use crate::Error::{
         CompoundError, InvalidAttributeAllowCustomValues, InvalidAttributeWarning,
         InvalidExampleWarning, InvalidGroup, InvalidGroupMissingExtendsOrAttributes,
