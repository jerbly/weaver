--- conflicted
+++ resolved
@@ -37,11 +37,7 @@
 [workspace.dependencies]
 serde = { version = "1.0.217", features = ["derive"] }
 serde_yaml = "0.9.34"
-<<<<<<< HEAD
-serde_json = { version = "1.0.137" }
-=======
-serde_json = { version = "1.0.138"}
->>>>>>> 28bbc0f1
+serde_json = { version = "1.0.138" }
 thiserror = "2.0.9"
 url = "2.5.4"
 ureq = "2.12.1"
@@ -86,11 +82,8 @@
 weaver_cache = { path = "crates/weaver_cache" }
 weaver_forge = { path = "crates/weaver_forge" }
 weaver_checker = { path = "crates/weaver_checker" }
-<<<<<<< HEAD
 weaver_emit = { path = "crates/weaver_emit" }
-=======
 weaver_otel_schema = { path = "crates/weaver_otel_schema" }
->>>>>>> 28bbc0f1
 
 clap = { version = "4.5.28", features = ["derive"] }
 rayon = "1.10.0"
