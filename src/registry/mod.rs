// SPDX-License-Identifier: Apache-2.0

//! Commands to manage a semantic convention registry.

use std::path::PathBuf;

use clap::{Args, Subcommand};
use emit::RegistryEmitArgs;
use miette::Diagnostic;
use serde::Serialize;

use crate::registry::diff::RegistryDiffArgs;
use crate::registry::generate::RegistryGenerateArgs;
use crate::registry::json_schema::RegistryJsonSchemaArgs;
use crate::registry::live_check::CheckRegistryArgs;
use crate::registry::resolve::RegistryResolveArgs;
use crate::registry::search::RegistrySearchArgs;
use crate::registry::stats::RegistryStatsArgs;
use crate::registry::update_markdown::RegistryUpdateMarkdownArgs;
use crate::CmdResult;
use check::RegistryCheckArgs;
use weaver_cache::registry_path::RegistryPath;
use weaver_common::diagnostic::{DiagnosticMessage, DiagnosticMessages};
use weaver_common::Logger;

mod check;
<<<<<<< HEAD
mod emit;
=======
mod diff;
>>>>>>> 28bbc0f1
mod generate;
mod json_schema;
mod live_check;
mod otlp;
mod resolve;
mod search;
mod stats;
mod update_markdown;

/// Errors emitted by the `registry` sub-commands
#[derive(thiserror::Error, Debug, Serialize, Diagnostic)]
#[non_exhaustive]
pub enum Error {
    /// Invalid parameter passed to the command line
    #[error("The parameter `--param {param}` is invalid. {error}")]
    InvalidParam { param: String, error: String },

    /// Invalid params file passed to the command line
    #[error("The params file `{params_file}` is invalid. {error}")]
    InvalidParams { params_file: PathBuf, error: String },

    /// Failed to render the registry diff
    #[error("Failed to render the registry diff: {error}")]
    DiffRender { error: String },
}

impl From<Error> for DiagnosticMessages {
    fn from(error: Error) -> Self {
        DiagnosticMessages::new(vec![DiagnosticMessage::new(error)])
    }
}

/// Parameters for the `registry` command
#[derive(Debug, Args)]
pub struct RegistryCommand {
    /// Define the sub-commands for the `registry` command
    #[clap(subcommand)]
    pub command: RegistrySubCommand,
}

/// Sub-commands to manage a `registry`.
#[derive(Debug, Subcommand)]
#[clap(verbatim_doc_comment)]
pub enum RegistrySubCommand {
    /// Validates a semantic convention registry.
    ///
    /// The validation process for a semantic convention registry involves several steps:
    /// - Loading the semantic convention specifications from a local directory or a git repository.
    /// - Parsing the loaded semantic convention specifications.
    /// - Resolving references, extends clauses, and constraints within the specifications.
    /// - Checking compliance with specified Rego policies, if provided.
    ///
    /// Note: The `-d` and `--registry-git-sub-dir` options are only used when the registry is a Git URL otherwise these options are ignored.
    ///
    /// The process exits with a code of 0 if the registry validation is successful.
    #[clap(verbatim_doc_comment)]
    Check(RegistryCheckArgs),
    /// Generates artifacts from a semantic convention registry.
    ///
    /// Rego policies present in the registry or specified using -p or --policy will be automatically validated by the policy engine before the artifact generation phase.
    ///
    /// Note: The `-d` and `--registry-git-sub-dir` options are only used when the registry is a Git URL otherwise these options are ignored.
    ///
    /// The process exits with a code of 0 if the generation is successful.
    #[clap(verbatim_doc_comment)]
    Generate(RegistryGenerateArgs),
    /// Resolves a semantic convention registry.
    ///
    /// Rego policies present in the registry or specified using -p or --policy will be automatically validated by the policy engine before the artifact generation phase.
    ///
    /// Note: The `-d` and `--registry-git-sub-dir` options are only used when the registry is a Git URL otherwise these options are ignored.
    ///
    /// The process exits with a code of 0 if the resolution is successful.
    #[clap(verbatim_doc_comment)]
    Resolve(RegistryResolveArgs),
    /// Searches a registry (Note: Experimental and subject to change).
    Search(RegistrySearchArgs),
    /// Calculate a set of general statistics on a semantic convention registry.
    Stats(RegistryStatsArgs),
    /// Update markdown files that contain markers indicating the templates used to update the specified sections.
    UpdateMarkdown(RegistryUpdateMarkdownArgs),
    /// Generate the JSON Schema of the resolved registry documents consumed by the template generator and the policy engine.
    ///
    /// The produced JSON Schema can be used to generate documentation of the resolved registry format or to generate code in your language of choice if you need to interact with the resolved registry format for any reason.
    #[clap(verbatim_doc_comment)]
    JsonSchema(RegistryJsonSchemaArgs),
    /// Generate a diff between two versions of a semantic convention registry.
    ///
    /// This diff can then be rendered in multiple formats:
    /// - a console-friendly format (default: ansi),
    /// - a structured document in JSON format,
    /// - ...
    #[clap(verbatim_doc_comment)]
    Diff(RegistryDiffArgs),

    /// Check the conformance level of an OTLP stream against a semantic convention registry.
    ///
    /// This command starts an OTLP listener and compares each received OTLP message with the
    /// registry provided as a parameter. When the command is stopped (see stop conditions),
    /// a conformance/coverage report is generated. The purpose of this command is to be used
    /// in a CI/CD pipeline to validate the telemetry stream from an application or service
    /// against a registry.
    ///
    /// The currently supported stop conditions are: CTRL+C (SIGINT), SIGHUP, the HTTP /stop
    /// endpoint, and a maximum duration of no OTLP message reception.
    #[clap(verbatim_doc_comment)]
    LiveCheck(CheckRegistryArgs),
    /// Emits a semantic convention registry as example signals to your OTLP receiver.
    ///
    /// This uses the standard OpenTelemetry SDK, defaulting to OTLP gRPC on localhost:4317.
    #[clap(verbatim_doc_comment)]
    Emit(RegistryEmitArgs),
}

/// Set of parameters used to specify a semantic convention registry.
#[derive(Args, Debug)]
pub struct RegistryArgs {
    /// Local folder, Git repo URL, or Git archive URL of the semantic
    /// convention registry. For Git URLs, a sub-folder can be specified
    /// using the `[sub-folder]` syntax after the URL.
    #[arg(
        short = 'r',
        long,
        default_value = "https://github.com/open-telemetry/semantic-conventions.git[model]"
    )]
    pub registry: RegistryPath,

    /// Boolean flag to specify whether to follow symlinks when loading the registry.
    /// Default is false.
    #[arg(short = 's', long)]
    pub(crate) follow_symlinks: bool,
}

/// Set of common parameters used for policy checks.
#[derive(Args, Debug)]
pub struct PolicyArgs {
    /// Optional list of policy files or directories to check against the files of the semantic
    /// convention registry.  If a directory is provided all `.rego` files in the directory will be
    /// loaded.
    #[arg(short = 'p', long = "policy")]
    pub policies: Vec<PathBuf>,

    /// Skip the policy checks.
    #[arg(long, default_value = "false")]
    pub skip_policies: bool,

    /// Display the policy coverage report (useful for debugging).
    #[arg(long, default_value = "false")]
    pub display_policy_coverage: bool,
}

impl PolicyArgs {
    /// Create a new empty `PolicyArgs` with the skip flag set to true.
    pub fn skip() -> Self {
        Self {
            policies: Vec::new(),
            skip_policies: true,
            display_policy_coverage: false,
        }
    }
}

/// Manage a semantic convention registry and return the exit code.
pub fn semconv_registry(log: impl Logger + Sync + Clone, command: &RegistryCommand) -> CmdResult {
    match &command.command {
        RegistrySubCommand::Check(args) => CmdResult::new(
            check::command(log.clone(), args),
            Some(args.diagnostic.clone()),
        ),
        RegistrySubCommand::Generate(args) => CmdResult::new(
            generate::command(log.clone(), args),
            Some(args.diagnostic.clone()),
        ),
        RegistrySubCommand::Stats(args) => CmdResult::new(
            stats::command(log.clone(), args),
            Some(args.diagnostic.clone()),
        ),
        RegistrySubCommand::Resolve(args) => CmdResult::new(
            resolve::command(log.clone(), args),
            Some(args.diagnostic.clone()),
        ),
        RegistrySubCommand::Search(args) => CmdResult::new(
            search::command(log.clone(), args),
            Some(args.diagnostic.clone()),
        ),
        RegistrySubCommand::UpdateMarkdown(args) => CmdResult::new(
            update_markdown::command(log.clone(), args),
            Some(args.diagnostic.clone()),
        ),
        RegistrySubCommand::JsonSchema(args) => CmdResult::new(
            json_schema::command(log.clone(), args),
            Some(args.diagnostic.clone()),
        ),
        RegistrySubCommand::Diff(args) => CmdResult::new(
            diff::command(log.clone(), args),
            Some(args.diagnostic.clone()),
        ),
        RegistrySubCommand::LiveCheck(args) => CmdResult::new(
            live_check::command(log.clone(), args),
            Some(args.diagnostic.clone()),
        ),
        RegistrySubCommand::Emit(args) => CmdResult::new(
            emit::command(log.clone(), args),
            Some(args.diagnostic.clone()),
        ),
    }
}<|MERGE_RESOLUTION|>--- conflicted
+++ resolved
@@ -24,11 +24,8 @@
 use weaver_common::Logger;
 
 mod check;
-<<<<<<< HEAD
+mod diff;
 mod emit;
-=======
-mod diff;
->>>>>>> 28bbc0f1
 mod generate;
 mod json_schema;
 mod live_check;
